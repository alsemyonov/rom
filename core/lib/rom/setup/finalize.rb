--- conflicted
+++ resolved
@@ -97,43 +97,5 @@
     def load_commands(relations)
       FinalizeCommands.new(relations, gateways, command_classes).run!
     end
-<<<<<<< HEAD
-
-    # For every dataset infered from gateways we infer a relation
-    #
-    # Relations explicitly defined are being skipped
-    #
-    # @api private
-    def infer_relations
-      datasets.each do |gateway, schema|
-        schema.each do |name|
-          if infer_relation?(gateway, name)
-            klass = ROM::ConfigurationDSL::Relation.build_class(name, adapter: adapter_for(gateway))
-            klass.gateway(gateway)
-            @relation_classes << klass
-          else
-            next
-          end
-        end
-      end
-    end
-
-    def infer_relation?(gateway, name)
-      inferrable_relations(gateway).include?(name) && relation_classes.none? { |klass|
-        klass.relation_name.dataset == name
-      }
-    end
-
-    def inferrable_relations(gateway)
-      gateway_config = config.gateways[gateway]
-      schema = gateways[gateway].schema
-
-      allowed = gateway_config[:inferrable_relations] || schema
-      skipped = gateway_config[:not_inferrable_relations] || []
-
-      schema & allowed - skipped
-    end
-=======
->>>>>>> 5bfaa223
   end
 end